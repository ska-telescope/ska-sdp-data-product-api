"""Module to test PostgresConnector"""

import pytest

from ska_sdp_dataproduct_api.components.store.persistent.postgresql import PostgresConnector
from ska_sdp_dataproduct_api.configuration.settings import (
    POSTGRESQL_DBNAME,
    POSTGRESQL_HOST,
    POSTGRESQL_PASSWORD,
    POSTGRESQL_PORT,
    POSTGRESQL_SCHEMA,
    POSTGRESQL_TABLE_NAME,
    POSTGRESQL_USER,
)

# pylint: disable=duplicate-code


@pytest.fixture(autouse=True)
def clean_database(mocker):
    """Mock connection logic for setup and teardown"""
    inmemory_store_mocked = PostgresConnector(
        host=POSTGRESQL_HOST,
        port=POSTGRESQL_PORT,
        user=POSTGRESQL_USER,
        password=POSTGRESQL_PASSWORD,
        dbname=POSTGRESQL_DBNAME,
        schema=POSTGRESQL_SCHEMA,
        table_name=POSTGRESQL_TABLE_NAME,
    )
    mocker.patch.object(inmemory_store_mocked, "_connect")
    mocker.patch.object(inmemory_store_mocked, "conn")
<<<<<<< HEAD
    yield


def test_create_metadata_table(mocker):
    """Test for create_metadata_table"""
    # Mock cursor execution to avoid actual database interaction
    inmemory_store_mocked = PostgresConnector(
        host=POSTGRESQL_HOST,
        port=POSTGRESQL_PORT,
        user=POSTGRESQL_USER,
        password=POSTGRESQL_PASSWORD,
        dbname=POSTGRESQL_DBNAME,
        schema=POSTGRESQL_SCHEMA,
        table_name=POSTGRESQL_TABLE_NAME,
    )

    mock_cursor = mocker.Mock()
    mocker.patch.object(inmemory_store_mocked, "conn").cursor.return_value = mock_cursor

    # Call create_metadata_table
    inmemory_store_mocked.create_metadata_table()

    # Assert the expected query was executed on the mock cursor
    mock_cursor.execute.assert_called_once_with(
        f"""
            CREATE TABLE IF NOT EXISTS {POSTGRESQL_SCHEMA}.{POSTGRESQL_TABLE_NAME} (
                id SERIAL PRIMARY KEY,
                data JSONB NOT NULL,
                execution_block VARCHAR(255) DEFAULT NULL UNIQUE,
                json_hash CHAR(64) UNIQUE
            );
            """
    )


def test_delete_postgres_table(mocker):
    """Test for delete_postgres_table"""
    # Mock cursor execution to avoid actual database interaction
    inmemory_store_mocked = PostgresConnector(
        host=POSTGRESQL_HOST,
        port=POSTGRESQL_PORT,
        user=POSTGRESQL_USER,
        password=POSTGRESQL_PASSWORD,
        dbname=POSTGRESQL_DBNAME,
        schema=POSTGRESQL_SCHEMA,
        table_name=POSTGRESQL_TABLE_NAME,
    )

    mock_cursor = mocker.Mock()
    mocker.patch.object(inmemory_store_mocked, "conn").cursor.return_value = mock_cursor

    # Call delete_postgres_table
    inmemory_store_mocked.delete_postgres_table()

    # Assert the expected query was executed on the mock cursor
    mock_cursor.execute.assert_called_once_with(
        f"DROP TABLE IF EXISTS {POSTGRESQL_SCHEMA}.{POSTGRESQL_TABLE_NAME}"
    )
=======
    yield
>>>>>>> 7e054e8c
<|MERGE_RESOLUTION|>--- conflicted
+++ resolved
@@ -30,65 +30,4 @@
     )
     mocker.patch.object(inmemory_store_mocked, "_connect")
     mocker.patch.object(inmemory_store_mocked, "conn")
-<<<<<<< HEAD
-    yield
-
-
-def test_create_metadata_table(mocker):
-    """Test for create_metadata_table"""
-    # Mock cursor execution to avoid actual database interaction
-    inmemory_store_mocked = PostgresConnector(
-        host=POSTGRESQL_HOST,
-        port=POSTGRESQL_PORT,
-        user=POSTGRESQL_USER,
-        password=POSTGRESQL_PASSWORD,
-        dbname=POSTGRESQL_DBNAME,
-        schema=POSTGRESQL_SCHEMA,
-        table_name=POSTGRESQL_TABLE_NAME,
-    )
-
-    mock_cursor = mocker.Mock()
-    mocker.patch.object(inmemory_store_mocked, "conn").cursor.return_value = mock_cursor
-
-    # Call create_metadata_table
-    inmemory_store_mocked.create_metadata_table()
-
-    # Assert the expected query was executed on the mock cursor
-    mock_cursor.execute.assert_called_once_with(
-        f"""
-            CREATE TABLE IF NOT EXISTS {POSTGRESQL_SCHEMA}.{POSTGRESQL_TABLE_NAME} (
-                id SERIAL PRIMARY KEY,
-                data JSONB NOT NULL,
-                execution_block VARCHAR(255) DEFAULT NULL UNIQUE,
-                json_hash CHAR(64) UNIQUE
-            );
-            """
-    )
-
-
-def test_delete_postgres_table(mocker):
-    """Test for delete_postgres_table"""
-    # Mock cursor execution to avoid actual database interaction
-    inmemory_store_mocked = PostgresConnector(
-        host=POSTGRESQL_HOST,
-        port=POSTGRESQL_PORT,
-        user=POSTGRESQL_USER,
-        password=POSTGRESQL_PASSWORD,
-        dbname=POSTGRESQL_DBNAME,
-        schema=POSTGRESQL_SCHEMA,
-        table_name=POSTGRESQL_TABLE_NAME,
-    )
-
-    mock_cursor = mocker.Mock()
-    mocker.patch.object(inmemory_store_mocked, "conn").cursor.return_value = mock_cursor
-
-    # Call delete_postgres_table
-    inmemory_store_mocked.delete_postgres_table()
-
-    # Assert the expected query was executed on the mock cursor
-    mock_cursor.execute.assert_called_once_with(
-        f"DROP TABLE IF EXISTS {POSTGRESQL_SCHEMA}.{POSTGRESQL_TABLE_NAME}"
-    )
-=======
-    yield
->>>>>>> 7e054e8c
+    yield