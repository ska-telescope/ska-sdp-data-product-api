--- conflicted
+++ resolved
@@ -115,11 +115,7 @@
     default=("public"),
 )
 
-<<<<<<< HEAD
-POSTGRESQL_TABLE_NAME: str = config(
-=======
 POSTGRESQL_METADATA_TABLE_NAME: str = config(
->>>>>>> b53fd185
     "SKA_DATAPRODUCT_API_POSTGRESQL_METADATA_TABLE_NAME",
     default=("data_products_metadata_v2"),
 )
