"""Module adds a PostgreSQL interface for persistent storage of metadata files"""

import hashlib
import json
import logging
import pathlib
from typing import Any

import psycopg
from psycopg.errors import OperationalError

from ska_sdp_dataproduct_api.components.metadata.metadata import DataProductMetadata
from ska_sdp_dataproduct_api.components.store.metadata_store_base_class import MetadataStore
from ska_sdp_dataproduct_api.configuration.settings import (
    METADATA_FILE_NAME,
    PERSISTENT_STORAGE_PATH,
)
from ska_sdp_dataproduct_api.utilities.helperfunctions import verify_persistent_storage_file_path

logger = logging.getLogger(__name__)

# pylint: disable=too-many-instance-attributes
# pylint: disable=too-many-arguments


class PostgresConnector(MetadataStore):
    """
    A class to connect to a PostgreSQL instance and test its availability.
    """

    def __init__(
        self,
        host: str,
        port: int,
        user: str,
        password: str,
        dbname: str,
        schema: str,
        table_name: str,
    ):
        super().__init__()
        self.host = host
        self.port = port
        self.user = user
        self.password = password
        self.dbname = dbname
        self.schema = schema
        self.table_name = table_name
        self.conn = None
        self.postgresql_running: bool = False
        self.postgresql_version: str = ""
        self.number_of_dataproducts: int = 0

        self._connect()
        if self.postgresql_running:
            self.postgresql_version = self._get_postgresql_version()
            self.create_metadata_table()
            self.count_jsonb_objects()

    def _check_if_schema_exists(self, schema_name: str) -> bool:
        """
        Checks if the specified schema exists in the database.

        Args:
            schema_name: The name of the schema to check.

        Returns:
            True if the schema exists, False otherwise.
        """
        query = """
            SELECT count(*)
            FROM information_schema.schemata
            WHERE schema_name = %s
        """

        with self.conn.cursor() as cursor:
            cursor.execute(query, (schema_name,))
            return cursor.fetchone()[0] > 0

    def status(self) -> dict:
        """
        Retrieves the current status of the PostgreSQL connection.

        Returns:
            A dictionary containing the current status information.
        """
        return {
            "store_type": "Persistent PosgreSQL metadata store",
            "host": self.host,
            "port": self.port,
            "user": self.user,
            "running": self.postgresql_running,
            "dbname": self.dbname,
            "schema": self.schema,
            "table_name": self.table_name,
            "number_of_dataproducts": self.number_of_dataproducts,
            "postgresql_version": self.postgresql_version,
        }

    def _connect(self) -> None:
        """
        Attempts to connect to the PostgreSQL instance.

        Returns:
          None.
        """
        try:
            connection_string = f"dbname='{self.dbname}' user='{self.user}' \
password='{self.password}' host='{self.host}' port='{self.port}' \
options='-c search_path=\"{self.schema}\"'"
            self.conn = psycopg.connect(connection_string)

            self.postgresql_running = True
            logger.info("Connected to PostgreSQL successfully")

        except OperationalError as error:
            self.postgresql_running = False
            logger.error(
                "An error occurred while connecting to the PostgreSQL database: %s", error
            )

    def _get_postgresql_version(self):
        with self.conn.cursor() as cursor:
            cursor.execute("SELECT version()")
            return cursor.fetchone()[0]

    def create_metadata_table(self) -> None:
        """Creates the metadata table named as defined in the env variable self.table_name
        if it doesn't exist.

        Raises:
            psycopg.Error: If there's an error executing the SQL query.
        """

        try:
<<<<<<< HEAD
            logger.info(
                "Creating PostgreSQL metadata table: %s, in schema: %s",
                self.table_name,
                self.schema,
            )

            # Use parameterization to avoid SQL injection
            create_table_query = """
            CREATE TABLE IF NOT EXISTS %(schema_name)s.%(table_name)s (
                id SERIAL PRIMARY KEY,
                data JSONB NOT NULL,
                execution_block VARCHAR(255) DEFAULT NULL UNIQUE,
                json_hash CHAR(64) UNIQUE
            );
            """ % {
                "schema_name": self.schema,
                "table_name": self.table_name,
            }
            cursor = self.conn.cursor()
            cursor.execute(create_table_query)
            self.conn.commit()
            cursor.close()
            logger.info(
                "PostgreSQL metadata table %s created in schema: %s.", self.table_name, self.schema
            )
=======
            logger.info("Creating PostgreSQL metadata table: %s", self.table_name)

            create_table_query = f"""
                CREATE TABLE IF NOT EXISTS {self.table_name} (
                    id SERIAL PRIMARY KEY,
                    data JSONB NOT NULL,
                    execution_block VARCHAR(255) DEFAULT NULL UNIQUE,
                    json_hash CHAR(64) UNIQUE
                );
            """
            with self.conn.cursor() as cursor:
                cursor.execute(create_table_query)
                logger.info("PostgreSQL metadata table %s created.", self.table_name)
>>>>>>> 7e054e8c

        except psycopg.Error as error:
            logger.error("Error creating metadata table: %s", error)
            raise

    def reindex_persistent_volume(self) -> None:
        """
        Reindexes the persistent volume by ingesting all data product files.

        This method iterates over all data product files in the persistent storage path,
        ingests each file, and finally counts the JSONB objects.

        Raises:
            Exception: If an error occurs during the reindexing process.
        """

        list_of_data_product_paths: list[str] = self.list_all_data_product_files(
            PERSISTENT_STORAGE_PATH
        )
        for product_path in list_of_data_product_paths:
            self.ingest_file(product_path)
        self.count_jsonb_objects()

    def list_all_data_product_files(self, full_path_name: pathlib.Path) -> list:
        """
        Lists all data product files within the specified directory path.

        This method recursively traverses the directory structure starting at `full_path_name`
        and identifies files that are considered data products based on pre-defined criteria
        of the folder containing a metadata file.

        Args:
            full_path_name (pathlib.Path): The path to the directory containing data products.

        Returns:
            list[pathlib.Path]: A list of `pathlib.Path` objects representing the identified
                                data product files within the directory and its subdirectories.
                                If no data product files are found, an empty list is returned.

        Raises:
            ValueError: If `full_path_name` does not represent a valid directory or is a symbolic
            link.
        """

        if not verify_persistent_storage_file_path(full_path_name):
            return []
        logger.info("Identifying data product files within directory: %s", full_path_name)

        list_of_data_product_paths = []
        for file_path in PERSISTENT_STORAGE_PATH.rglob(METADATA_FILE_NAME):
            if file_path not in list_of_data_product_paths:
                list_of_data_product_paths.append(file_path)

        return list_of_data_product_paths

    def ingest_file(self, data_product_metadata_file_path: pathlib.Path) -> None:
        """
        Ingests a data product file by loading its metadata, structuring the information,
        and inserting it into the metadata store.

        Args:
            data_product_metadata_file_path (pathlib.Path): The path to the data file.
        """
        data_product_metadata_instance: DataProductMetadata = DataProductMetadata()
        data_product_metadata_instance.load_metadata_from_yaml_file(
            data_product_metadata_file_path
        )

        try:
            self.save_metadata_to_postgresql(
                metadata_file_dict=data_product_metadata_instance.metadata_dict
            )

        except Exception as error:  # pylint: disable=broad-exception-caught
            logger.error(
                "Failed to ingest_file dataproduct %s into PostgreSQL. Error: %s",
                data_product_metadata_file_path,
                error,
            )
        self.update_data_store_date_modified()

    def calculate_metadata_hash(self, metadata_file_json: dict) -> str:
        """Calculates a SHA256 hash of the given metadata JSON."""
        return hashlib.sha256(json.dumps(metadata_file_json).encode("utf-8")).hexdigest()

    def check_metadata_exists_by_hash(self, json_hash: str) -> bool:
        """Checks if metadata exists based on the given hash."""
<<<<<<< HEAD
        cursor = self.conn.cursor()
        check_query = (
            f"SELECT EXISTS(SELECT 1 FROM {self.schema}.{self.table_name} WHERE json_hash = %s)"
        )
        cursor.execute(check_query, (json_hash,))
        exists = cursor.fetchone()[0]
        cursor.close()
        return exists

    def check_metadata_exists_by_execution_block(self, execution_block: str) -> int:
        """Checks if metadata exists based on the given execution block."""
        cursor = self.conn.cursor()
        check_query = f"SELECT id FROM {self.schema}.{self.table_name} WHERE execution_block = %s"
        cursor.execute(check_query, (execution_block,))
        result = cursor.fetchone()
        cursor.close()
        return result[0] if result else None
=======
        with self.conn.cursor() as cursor:
            check_query = f"SELECT EXISTS(SELECT 1 FROM {self.table_name} WHERE json_hash = %s)"
            cursor.execute(check_query, (json_hash,))
            exists = cursor.fetchone()[0]
            return exists

    def check_metadata_exists_by_execution_block(self, execution_block: str) -> int:
        """Checks if metadata exists based on the given execution block."""
        with self.conn.cursor() as cursor:
            check_query = f"SELECT id FROM {self.table_name} WHERE execution_block = %s"
            cursor.execute(check_query, (execution_block,))
            result = cursor.fetchone()
            return result[0] if result else None
>>>>>>> 7e054e8c

    def update_metadata(self, metadata_file_json: str, id_field: int) -> None:
        """Updates existing metadata with the given data and hash."""
        json_hash = self.calculate_metadata_hash(metadata_file_json)
<<<<<<< HEAD
        cursor = self.conn.cursor()
        update_query = (
            f"UPDATE {self.schema}.{self.table_name} SET data = %s, json_hash = %s WHERE id = %s"
        )
        cursor.execute(update_query, (metadata_file_json, json_hash, id_field))
        self.conn.commit()
        cursor.close()
=======
        with self.conn.cursor() as cursor:
            update_query = f"UPDATE {self.table_name} SET data = %s, json_hash = %s WHERE id = %s"
            cursor.execute(update_query, (metadata_file_json, json_hash, id_field))
            self.conn.commit()
>>>>>>> 7e054e8c

    def insert_metadata(self, metadata_file_json: str, execution_block: str) -> None:
        """Inserts new metadata into the database."""
        json_hash = self.calculate_metadata_hash(metadata_file_json)
<<<<<<< HEAD
        cursor = self.conn.cursor()
        table: str = self.schema + "." + self.table_name
        insert_query = (
            f"INSERT INTO {table} (data, json_hash, execution_block) VALUES (%s, %s, %s)"
        )
        cursor.execute(insert_query, (metadata_file_json, json_hash, execution_block))
        self.conn.commit()
        cursor.close()
=======
        with self.conn.cursor() as cursor:
            insert_query = f"INSERT INTO {self.table_name} (data, json_hash, execution_block) \
    VALUES (%s, %s, %s)"
            cursor.execute(insert_query, (metadata_file_json, json_hash, execution_block))
            self.conn.commit()

    def ingest_metadata(self, metadata: dict) -> None:
        """
        Ingests a data product metadata into the metadata store.

        Args:
            data_product_metadata_file_path (pathlib.Path): The path to the data file.

        Returns:
            None
        """
        try:
            self.save_metadata_to_postgresql(metadata)
        except Exception as error:
            logger.error("Failed to ingest ingest_metadata, error: %s", error)
            raise
>>>>>>> 7e054e8c

    def save_metadata_to_postgresql(self, metadata_file_dict: dict) -> None:
        """Saves metadata to PostgreSQL."""
        try:
            if not self.postgresql_running:
                logger.error("Error saving metadata to PostgreSQL, instance not available")
                return

            json_hash = self.calculate_metadata_hash(metadata_file_dict)
            execution_block = metadata_file_dict["execution_block"]

            if self.check_metadata_exists_by_hash(json_hash):
                logger.info("Metadata with hash %s already exists.", json_hash)
                return

            metadata_id = self.check_metadata_exists_by_execution_block(execution_block)
            if metadata_id:
                self.update_metadata(json.dumps(metadata_file_dict), metadata_id)
                logger.info("Updated metadata with execution_block %s", execution_block)
                self.count_jsonb_objects()
            else:
                self.insert_metadata(json.dumps(metadata_file_dict), execution_block)
                logger.info("Inserted new metadata with execution_block %s", execution_block)
                self.count_jsonb_objects()

        except psycopg.Error as error:
            logger.error("Error saving metadata to PostgreSQL: %s", error)
            raise
        except Exception as exception:  # pylint: disable=broad-exception-caught
            logger.error("Error saving metadata to PostgreSQL: %s", exception)
            raise

    def count_jsonb_objects(self):
        """Counts the number of JSON objects within a JSONB column.

        Returns:
            The total count of JSON objects.
        """

<<<<<<< HEAD
        cursor = self.conn.cursor()
        cursor.execute(f"SELECT COUNT(*) FROM {self.schema}.{self.table_name}")
        result = cursor.fetchone()[0]
        cursor.close()
        self.number_of_dataproducts = int(result)
        return result
=======
        with self.conn.cursor() as cursor:
            cursor.execute(f"SELECT COUNT(*) FROM {self.table_name}")
            result = cursor.fetchone()[0]
            self.number_of_dataproducts = int(result)
            return result
>>>>>>> 7e054e8c

    def delete_postgres_table(self) -> bool:
        """Deletes a table from a PostgreSQL database.

        Args:
            None

        Returns:
            True if the table was deleted successfully, False otherwise.
        """

        try:
            logger.info("PostgreSQL deleting database table %s", self.table_name)
<<<<<<< HEAD
            cursor = self.conn.cursor()
            cursor.execute(f"DROP TABLE IF EXISTS {self.schema}.{self.table_name}")
            self.conn.commit()
            cursor.close()
            logger.info("PostgreSQL database table %s deleted.", self.table_name)
            return True
=======
            with self.conn.cursor() as cursor:
                cursor.execute(f"DROP TABLE IF EXISTS {self.table_name}")
                self.conn.commit()
                logger.info("PostgreSQL database table %s deleted.", self.table_name)
                return True
>>>>>>> 7e054e8c

        except psycopg.OperationalError as error:
            logger.error(
                "An error occurred while connecting to the PostgreSQL database: %s", error
            )
            return False
        except psycopg.ProgrammingError as error:
            logger.error("An error occurred while executing the SQL statement: %s", error)
            return False

    def fetch_data(self, table_name: str) -> list[dict]:
        """Fetches JSONB data from Postgresql table.

        Args:
            table_name (str): Name of the Postgresql table.

        Returns:
            list[dict]: list of JSON objects.
        """
<<<<<<< HEAD
        cursor = self.conn.cursor()
        cursor.execute(f"SELECT id, data FROM {self.schema}.{table_name}")
        data = cursor.fetchall()
        cursor.close()
        return [{"id": row[0], "data": row[1]} for row in data]
=======
        with self.conn.cursor() as cursor:
            cursor.execute(f"SELECT id, data FROM {table_name}")
            data = cursor.fetchall()
            return [{"id": row[0], "data": row[1]} for row in data]
>>>>>>> 7e054e8c

    def load_data_products_from_persistent_metadata_store(self) -> list[dict[str, any]]:
        """Loads data products metadata from the persistent metadata store.

        Returns:
            list[Dict[str, any]]: list of data products.
        """
        return self.fetch_data(self.table_name)

    def get_metadata(self, execution_block: str) -> dict[str, Any]:
        """Retrieves metadata for the given execution block.

        Args:
            execution_block: The execution block identifier.

        Returns:
            A dictionary containing the metadata for the execution block, or None if not found.
        """
        try:
            data_product_metadata = self.get_data_by_execution_block(execution_block)
            if data_product_metadata:
                return data_product_metadata
            return {}

        except KeyError:
            logger.warning("Metadata not found for execution block ID: %s", execution_block)
            return {}

    def get_data_by_execution_block(self, execution_block: str) -> dict[str, Any] | None:
        """Retrieves data from the PostgreSQL table based on the execution_block.

        Args:
            execution_block: The execution block string.

        Returns:
            The data (JSONB) associated with the execution block, or None if not found.
        """
        try:
<<<<<<< HEAD
            cursor = self.conn.cursor()
            check_query = (
                f"SELECT data FROM {self.schema}.{self.table_name} WHERE execution_block = %s"
            )
            cursor.execute(check_query, (execution_block,))
            result = cursor.fetchone()
            cursor.close()

            if result:
                return result[0]
            return None
        except Exception as exception:
            logger.exception(
                "Error fetching data for execution_block %s: %s", execution_block, exception
            )
            raise exception
=======
            with self.conn.cursor() as cursor:
                check_query = f"SELECT data FROM {self.table_name} WHERE execution_block = %s"
                cursor.execute(check_query, (execution_block,))
                result = cursor.fetchone()

                if result[0]:
                    return result[0]
                return {}

        except (psycopg.OperationalError, psycopg.DatabaseError) as error:
            logger.error("Database error: %s", error)
            return {}
        except (IndexError, TypeError) as error:
            logger.warning(
                "Metadata not found for execution block ID: %s, error: %s", execution_block, error
            )
            return {}
>>>>>>> 7e054e8c

    def get_data_product_file_path(self, execution_block: str) -> pathlib.Path:
        """Retrieves the file path to the data product for the given execution block.

        Args:
            execution_block: The execution block to retrieve metadata for.

        Returns:
            The file path as a pathlib.Path object, or {} if not found.
        """

        try:
            data_product_metadata = self.get_data_by_execution_block(execution_block)
            if data_product_metadata:
                return pathlib.Path(data_product_metadata["dataproduct_file"])
            return {}
        except KeyError:
            logger.warning("File path not found for execution block: %s", execution_block)
            return {}<|MERGE_RESOLUTION|>--- conflicted
+++ resolved
@@ -133,7 +133,6 @@
         """
 
         try:
-<<<<<<< HEAD
             logger.info(
                 "Creating PostgreSQL metadata table: %s, in schema: %s",
                 self.table_name,
@@ -152,28 +151,14 @@
                 "schema_name": self.schema,
                 "table_name": self.table_name,
             }
-            cursor = self.conn.cursor()
-            cursor.execute(create_table_query)
-            self.conn.commit()
-            cursor.close()
-            logger.info(
-                "PostgreSQL metadata table %s created in schema: %s.", self.table_name, self.schema
-            )
-=======
-            logger.info("Creating PostgreSQL metadata table: %s", self.table_name)
-
-            create_table_query = f"""
-                CREATE TABLE IF NOT EXISTS {self.table_name} (
-                    id SERIAL PRIMARY KEY,
-                    data JSONB NOT NULL,
-                    execution_block VARCHAR(255) DEFAULT NULL UNIQUE,
-                    json_hash CHAR(64) UNIQUE
-                );
-            """
             with self.conn.cursor() as cursor:
                 cursor.execute(create_table_query)
-                logger.info("PostgreSQL metadata table %s created.", self.table_name)
->>>>>>> 7e054e8c
+                self.conn.commit()
+                logger.info(
+                    "PostgreSQL metadata table %s created in schema: %s.",
+                    self.table_name,
+                    self.schema,
+                )
 
         except psycopg.Error as error:
             logger.error("Error creating metadata table: %s", error)
@@ -261,27 +246,9 @@
 
     def check_metadata_exists_by_hash(self, json_hash: str) -> bool:
         """Checks if metadata exists based on the given hash."""
-<<<<<<< HEAD
-        cursor = self.conn.cursor()
-        check_query = (
-            f"SELECT EXISTS(SELECT 1 FROM {self.schema}.{self.table_name} WHERE json_hash = %s)"
-        )
-        cursor.execute(check_query, (json_hash,))
-        exists = cursor.fetchone()[0]
-        cursor.close()
-        return exists
-
-    def check_metadata_exists_by_execution_block(self, execution_block: str) -> int:
-        """Checks if metadata exists based on the given execution block."""
-        cursor = self.conn.cursor()
-        check_query = f"SELECT id FROM {self.schema}.{self.table_name} WHERE execution_block = %s"
-        cursor.execute(check_query, (execution_block,))
-        result = cursor.fetchone()
-        cursor.close()
-        return result[0] if result else None
-=======
-        with self.conn.cursor() as cursor:
-            check_query = f"SELECT EXISTS(SELECT 1 FROM {self.table_name} WHERE json_hash = %s)"
+        with self.conn.cursor() as cursor:
+            check_query = f"SELECT EXISTS(SELECT 1 FROM {self.schema}.{self.table_name} WHERE \
+json_hash = %s)"
             cursor.execute(check_query, (json_hash,))
             exists = cursor.fetchone()[0]
             return exists
@@ -289,65 +256,32 @@
     def check_metadata_exists_by_execution_block(self, execution_block: str) -> int:
         """Checks if metadata exists based on the given execution block."""
         with self.conn.cursor() as cursor:
-            check_query = f"SELECT id FROM {self.table_name} WHERE execution_block = %s"
+            check_query = (
+                f"SELECT id FROM {self.schema}.{self.table_name} WHERE execution_block = %s"
+            )
             cursor.execute(check_query, (execution_block,))
             result = cursor.fetchone()
             return result[0] if result else None
->>>>>>> 7e054e8c
 
     def update_metadata(self, metadata_file_json: str, id_field: int) -> None:
         """Updates existing metadata with the given data and hash."""
         json_hash = self.calculate_metadata_hash(metadata_file_json)
-<<<<<<< HEAD
-        cursor = self.conn.cursor()
-        update_query = (
-            f"UPDATE {self.schema}.{self.table_name} SET data = %s, json_hash = %s WHERE id = %s"
-        )
-        cursor.execute(update_query, (metadata_file_json, json_hash, id_field))
-        self.conn.commit()
-        cursor.close()
-=======
-        with self.conn.cursor() as cursor:
-            update_query = f"UPDATE {self.table_name} SET data = %s, json_hash = %s WHERE id = %s"
+        with self.conn.cursor() as cursor:
+            update_query = f"UPDATE {self.schema}.{self.table_name} SET data = %s, json_hash = %s \
+WHERE id = %s"
             cursor.execute(update_query, (metadata_file_json, json_hash, id_field))
             self.conn.commit()
->>>>>>> 7e054e8c
 
     def insert_metadata(self, metadata_file_json: str, execution_block: str) -> None:
         """Inserts new metadata into the database."""
         json_hash = self.calculate_metadata_hash(metadata_file_json)
-<<<<<<< HEAD
-        cursor = self.conn.cursor()
-        table: str = self.schema + "." + self.table_name
-        insert_query = (
-            f"INSERT INTO {table} (data, json_hash, execution_block) VALUES (%s, %s, %s)"
-        )
-        cursor.execute(insert_query, (metadata_file_json, json_hash, execution_block))
-        self.conn.commit()
-        cursor.close()
-=======
-        with self.conn.cursor() as cursor:
-            insert_query = f"INSERT INTO {self.table_name} (data, json_hash, execution_block) \
-    VALUES (%s, %s, %s)"
+        with self.conn.cursor() as cursor:
+            table: str = self.schema + "." + self.table_name
+            insert_query = (
+                f"INSERT INTO {table} (data, json_hash, execution_block) VALUES (%s, %s, %s)"
+            )
             cursor.execute(insert_query, (metadata_file_json, json_hash, execution_block))
             self.conn.commit()
-
-    def ingest_metadata(self, metadata: dict) -> None:
-        """
-        Ingests a data product metadata into the metadata store.
-
-        Args:
-            data_product_metadata_file_path (pathlib.Path): The path to the data file.
-
-        Returns:
-            None
-        """
-        try:
-            self.save_metadata_to_postgresql(metadata)
-        except Exception as error:
-            logger.error("Failed to ingest ingest_metadata, error: %s", error)
-            raise
->>>>>>> 7e054e8c
 
     def save_metadata_to_postgresql(self, metadata_file_dict: dict) -> None:
         """Saves metadata to PostgreSQL."""
@@ -387,20 +321,11 @@
             The total count of JSON objects.
         """
 
-<<<<<<< HEAD
-        cursor = self.conn.cursor()
-        cursor.execute(f"SELECT COUNT(*) FROM {self.schema}.{self.table_name}")
-        result = cursor.fetchone()[0]
-        cursor.close()
-        self.number_of_dataproducts = int(result)
-        return result
-=======
-        with self.conn.cursor() as cursor:
-            cursor.execute(f"SELECT COUNT(*) FROM {self.table_name}")
+        with self.conn.cursor() as cursor:
+            cursor.execute(f"SELECT COUNT(*) FROM {self.schema}.{self.table_name}")
             result = cursor.fetchone()[0]
             self.number_of_dataproducts = int(result)
             return result
->>>>>>> 7e054e8c
 
     def delete_postgres_table(self) -> bool:
         """Deletes a table from a PostgreSQL database.
@@ -414,20 +339,11 @@
 
         try:
             logger.info("PostgreSQL deleting database table %s", self.table_name)
-<<<<<<< HEAD
-            cursor = self.conn.cursor()
-            cursor.execute(f"DROP TABLE IF EXISTS {self.schema}.{self.table_name}")
-            self.conn.commit()
-            cursor.close()
-            logger.info("PostgreSQL database table %s deleted.", self.table_name)
-            return True
-=======
             with self.conn.cursor() as cursor:
-                cursor.execute(f"DROP TABLE IF EXISTS {self.table_name}")
+                cursor.execute(f"DROP TABLE IF EXISTS {self.schema}.{self.table_name}")
                 self.conn.commit()
                 logger.info("PostgreSQL database table %s deleted.", self.table_name)
                 return True
->>>>>>> 7e054e8c
 
         except psycopg.OperationalError as error:
             logger.error(
@@ -447,18 +363,10 @@
         Returns:
             list[dict]: list of JSON objects.
         """
-<<<<<<< HEAD
-        cursor = self.conn.cursor()
-        cursor.execute(f"SELECT id, data FROM {self.schema}.{table_name}")
-        data = cursor.fetchall()
-        cursor.close()
-        return [{"id": row[0], "data": row[1]} for row in data]
-=======
-        with self.conn.cursor() as cursor:
-            cursor.execute(f"SELECT id, data FROM {table_name}")
+        with self.conn.cursor() as cursor:
+            cursor.execute(f"SELECT id, data FROM {self.schema}.{table_name}")
             data = cursor.fetchall()
             return [{"id": row[0], "data": row[1]} for row in data]
->>>>>>> 7e054e8c
 
     def load_data_products_from_persistent_metadata_store(self) -> list[dict[str, any]]:
         """Loads data products metadata from the persistent metadata store.
@@ -497,26 +405,10 @@
             The data (JSONB) associated with the execution block, or None if not found.
         """
         try:
-<<<<<<< HEAD
-            cursor = self.conn.cursor()
-            check_query = (
-                f"SELECT data FROM {self.schema}.{self.table_name} WHERE execution_block = %s"
-            )
-            cursor.execute(check_query, (execution_block,))
-            result = cursor.fetchone()
-            cursor.close()
-
-            if result:
-                return result[0]
-            return None
-        except Exception as exception:
-            logger.exception(
-                "Error fetching data for execution_block %s: %s", execution_block, exception
-            )
-            raise exception
-=======
             with self.conn.cursor() as cursor:
-                check_query = f"SELECT data FROM {self.table_name} WHERE execution_block = %s"
+                check_query = (
+                    f"SELECT data FROM {self.schema}.{self.table_name} WHERE execution_block = %s"
+                )
                 cursor.execute(check_query, (execution_block,))
                 result = cursor.fetchone()
 
@@ -532,7 +424,6 @@
                 "Metadata not found for execution block ID: %s, error: %s", execution_block, error
             )
             return {}
->>>>>>> 7e054e8c
 
     def get_data_product_file_path(self, execution_block: str) -> pathlib.Path:
         """Retrieves the file path to the data product for the given execution block.
