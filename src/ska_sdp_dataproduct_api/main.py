"""This API exposes SDP Data Products to the SDP Data Product Dashboard."""

import json

from fastapi import HTTPException, Response

from ska_sdp_dataproduct_api.core.helperfunctions import (
    DataProductMetaData,
    DPDAPIStatus,
    FileUrl,
    SearchParametersClass,
<<<<<<< HEAD
    downloadfile,
    ingestjson,
    ingestmetadatafiles,
    loadmetadatafile,
=======
    download_file,
    ingest_metadata_files,
    load_metadata_file,
>>>>>>> 6fa08acd
)
from ska_sdp_dataproduct_api.core.settings import ES_HOST, app
from ska_sdp_dataproduct_api.elasticsearch.elasticsearch_api import (
    ElasticsearchMetadataStore,
)
from ska_sdp_dataproduct_api.inmemorystore.inmemorystore import (
    InMemoryDataproductIndex,
)

DPD_API_Status = DPDAPIStatus()

elasticsearch_metadata_store = ElasticsearchMetadataStore()
elasticsearch_metadata_store.connect(hosts=ES_HOST)

in_memory_metadata_store = InMemoryDataproductIndex(
    elasticsearch_metadata_store.es_search_enabled,
)


@app.get("/status")
async def root():
    """An enpoint that just returns confirmation that the
    application is running"""
    return DPD_API_Status.status(
        elasticsearch_metadata_store.es_search_enabled
    )


@app.get("/reindexdataproducts")
async def reindex_data_products():
    """This endpoint clears the list of data products from memory and
    re-ingest the metadata of all data products found"""
    DPD_API_Status.update_data_store_date_modified()
    if elasticsearch_metadata_store.es_search_enabled:
        elasticsearch_metadata_store.reindex()
    else:
        in_memory_metadata_store.reindex()
    return "Metadata store cleared and re-indexed"


@app.post("/dataproductsearch", response_class=Response)
async def data_products_search(search_parameters: SearchParametersClass):
    """This API endpoint returns a list of all the data products
    in the PERSISTANT_STORAGE_PATH
    """
    if not elasticsearch_metadata_store.es_search_enabled:
        elasticsearch_metadata_store.connect(hosts=ES_HOST)
        if not elasticsearch_metadata_store.es_search_enabled:
            raise HTTPException(
                status_code=503, detail="Elasticsearch not found"
            )
    filtered_data_product_list = elasticsearch_metadata_store.search_metadata(
        start_date=search_parameters.start_date,
        end_date=search_parameters.end_date,
        metadata_key=search_parameters.key_pair.split(":")[0],
        metadata_value=search_parameters.key_pair.split(":")[1],
    )
    return filtered_data_product_list


@app.get("/dataproductlist", response_class=Response)
async def data_products_list():
    """This API endpoint returns a list of all the data products
    in the PERSISTANT_STORAGE_PATH
    """
    return json.dumps(in_memory_metadata_store.metadata_list)


@app.post("/download")
async def download(file_object: FileUrl):
    """This API endpoint returns a FileResponse that is used by a
    frontend to download a file"""
    return download_file(file_object)


@app.post("/dataproductmetadata", response_class=Response)
async def data_product_metadata(file_object: FileUrl):
    """This API endpoint returns the data products metadata in json format of
    a specified data product."""
    return load_metadata_file(file_object)


@app.post("/ingestnewdataproduct")
async def ingest_new_data_product(file_object: FileUrl):
    """This API endpoint returns the data products metadata in json format of
    a specified data product."""
    DPD_API_Status.update_data_store_date_modified()
    if elasticsearch_metadata_store.es_search_enabled:
        ingest_metadata_files(
            elasticsearch_metadata_store, file_object.fullPathName
        )
    else:
<<<<<<< HEAD
        ingestmetadatafiles(in_memory_metadata_store, file_object.fullPathName)
    return "Data product metadata file loaded and store index updated"


@app.post("/ingestjson")
async def ingest_json(dataproduct: DataProductMetaData):
    """This API endpoint takes JSON dataproduct metadata and ingests into
    the appropriate store."""
    if elasticsearch_metadata_store.es_search_enabled:
        return ingestjson(elasticsearch_metadata_store, dataproduct)

    return ingestjson(in_memory_metadata_store, dataproduct)
=======
        ingest_metadata_files(
            in_memory_metadata_store, file_object.fullPathName
        )
    return "Data product metadata file loaded and store index updated"
>>>>>>> 6fa08acd
<|MERGE_RESOLUTION|>--- conflicted
+++ resolved
@@ -9,16 +9,10 @@
     DPDAPIStatus,
     FileUrl,
     SearchParametersClass,
-<<<<<<< HEAD
-    downloadfile,
-    ingestjson,
-    ingestmetadatafiles,
-    loadmetadatafile,
-=======
     download_file,
+    ingest_json,
     ingest_metadata_files,
     load_metadata_file,
->>>>>>> 6fa08acd
 )
 from ska_sdp_dataproduct_api.core.settings import ES_HOST, app
 from ska_sdp_dataproduct_api.elasticsearch.elasticsearch_api import (
@@ -111,22 +105,17 @@
             elasticsearch_metadata_store, file_object.fullPathName
         )
     else:
-<<<<<<< HEAD
-        ingestmetadatafiles(in_memory_metadata_store, file_object.fullPathName)
+        ingest_metadata_files(
+            in_memory_metadata_store, file_object.fullPathName
+        )
     return "Data product metadata file loaded and store index updated"
 
 
 @app.post("/ingestjson")
-async def ingest_json(dataproduct: DataProductMetaData):
+async def ingest_json_dataproduct(dataproduct: DataProductMetaData):
     """This API endpoint takes JSON dataproduct metadata and ingests into
     the appropriate store."""
     if elasticsearch_metadata_store.es_search_enabled:
-        return ingestjson(elasticsearch_metadata_store, dataproduct)
+        return ingest_json(elasticsearch_metadata_store, dataproduct)
 
-    return ingestjson(in_memory_metadata_store, dataproduct)
-=======
-        ingest_metadata_files(
-            in_memory_metadata_store, file_object.fullPathName
-        )
-    return "Data product metadata file loaded and store index updated"
->>>>>>> 6fa08acd
+    return ingest_json(in_memory_metadata_store, dataproduct)