--- conflicted
+++ resolved
@@ -5,11 +5,8 @@
 from fastapi import HTTPException, Response
 
 from ska_sdp_dataproduct_api.core.helperfunctions import (
-<<<<<<< HEAD
     DataProductMetaData,
-=======
     DPDAPIStatus,
->>>>>>> 411a90e3
     FileUrl,
     SearchParametersClass,
     downloadfile,
@@ -116,7 +113,7 @@
 async def ingest_json(dataproduct: DataProductMetaData):
     """This API endpoint takes JSON dataproduct metadata and ingests into
     the appropriate store."""
-    if elk_metadata_store.es_search_enabled:
-        return ingestjson(elk_metadata_store, dataproduct)
+    if elasticsearch_metadata_store.es_search_enabled:
+        return ingestjson(elasticsearch_metadata_store, dataproduct)
 
     return ingestjson(in_memory_metadata_store, dataproduct)